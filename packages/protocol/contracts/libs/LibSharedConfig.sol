--- conflicted
+++ resolved
@@ -59,10 +59,6 @@
                 proverRewardRandomizedPercentage: 20, // owner: daniel
                 enableTokenomics: true,
                 enablePublicInputsCheck: true,
-<<<<<<< HEAD
-=======
-                enableAnchorValidation: true,
->>>>>>> 05a3c86e
                 enableOracleProver: true
             });
     }
