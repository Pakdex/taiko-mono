// SPDX-License-Identifier: MIT
//  _____     _ _         _         _
// |_   _|_ _(_) |_____  | |   __ _| |__ ___
//   | |/ _` | | / / _ \ | |__/ _` | '_ (_-<
//   |_|\__,_|_|_\_\___/ |____\__,_|_.__/__/

// This file is an exact copy of LibProving.sol
// except the implementation of the following methods are empty:

// _checkMetadata
// _validateHeaderForMetadata

// @dev we need to update this when we update LibProving.sol

pragma solidity ^0.8.18;

import {LibProving, IProofVerifier} from "../../L1/libs/LibProving.sol";
import {AddressResolver} from "../../common/AddressResolver.sol";
import {LibAnchorSignature} from "../../libs/LibAnchorSignature.sol";
import {LibBlockHeader, BlockHeader} from "../../libs/LibBlockHeader.sol";
import {LibReceiptDecoder} from "../../libs/LibReceiptDecoder.sol";
import {LibTxDecoder} from "../../libs/LibTxDecoder.sol";
import {LibTxUtils} from "../../libs/LibTxUtils.sol";
import {LibBytesUtils} from "../../thirdparty/LibBytesUtils.sol";
import {LibRLPWriter} from "../../thirdparty/LibRLPWriter.sol";
import {LibUtils} from "../../L1/libs/LibUtils.sol";
import {TaikoData} from "../../L1/TaikoData.sol";

library TestLibProving {
    using LibBlockHeader for BlockHeader;
    using LibUtils for TaikoData.BlockMetadata;
    using LibUtils for TaikoData.State;

    struct Evidence {
        TaikoData.BlockMetadata meta;
        BlockHeader header;
        address prover;
        bytes[] proofs; // The first zkProofsPerBlock are ZKPs,
        // followed by MKPs.
        uint16[] circuits; // The circuits IDs (size === zkProofsPerBlock)
    }

    event BlockProven(
        uint256 indexed id,
        bytes32 parentHash,
        bytes32 blockHash,
        uint64 timestamp,
        uint64 provenAt,
        address prover
    );

    error L1_ID();
    error L1_PROVER();
    error L1_TOO_LATE();
    error L1_INPUT_SIZE();
    error L1_PROOF_LENGTH();
    error L1_CONFLICT_PROOF();
    error L1_CIRCUIT_LENGTH();
    error L1_META_MISMATCH();
    error L1_ZKP();
    error L1_TOO_MANY_PROVERS();
    error L1_DUP_PROVERS();
    error L1_NOT_FIRST_PROVER();
    error L1_CANNOT_BE_FIRST_PROVER();
<<<<<<< HEAD
=======
    error L1_ANCHOR_TYPE();
    error L1_ANCHOR_DEST();
    error L1_ANCHOR_GAS_LIMIT();
    error L1_ANCHOR_CALLDATA();
    error L1_ANCHOR_SIG_R();
    error L1_ANCHOR_SIG_S();
    error L1_ANCHOR_RECEIPT_PROOF();
    error L1_ANCHOR_RECEIPT_STATUS();
    error L1_ANCHOR_RECEIPT_LOGS();
    error L1_ANCHOR_RECEIPT_ADDR();
    error L1_ANCHOR_RECEIPT_TOPICS();
    error L1_ANCHOR_RECEIPT_DATA();
    error L1_ANCHOR_TX_PROOF();
>>>>>>> 9c3fb100
    error L1_HALTED();
    error L1_SIG_PROOF_MISMATCH();
    error L1_BLOCK_ACTUALLY_VALID();

    function proveBlock(
        TaikoData.State storage state,
        TaikoData.Config memory config,
        AddressResolver resolver,
        uint256 blockId,
        bytes[] calldata inputs
    ) public {
        if (LibUtils.isHalted(state)) revert L1_HALTED();

        // Check and decode inputs
        if (inputs.length != 1) revert L1_INPUT_SIZE();
        Evidence memory evidence = abi.decode(inputs[0], (Evidence));

        // Check evidence
        if (evidence.meta.id != blockId) revert L1_ID();

        if (evidence.proofs.length != 2 + config.zkProofsPerBlock)
            revert L1_PROOF_LENGTH();

        if (evidence.circuits.length != config.zkProofsPerBlock)
            revert L1_CIRCUIT_LENGTH();

<<<<<<< HEAD
=======
        IProofVerifier proofVerifier = IProofVerifier(
            resolver.resolve("proof_verifier", false)
        );

        if (config.enableAnchorValidation) {
            _proveAnchorForValidBlock({
                config: config,
                resolver: resolver,
                proofVerifier: proofVerifier,
                evidence: evidence,
                anchorTx: inputs[1],
                anchorReceipt: inputs[2]
            });
        }

>>>>>>> 9c3fb100
        // ZK-prove block and mark block proven to be valid.
        _proveBlock({
            state: state,
            config: config,
            resolver: resolver,
            evidence: evidence,
            target: evidence.meta,
            blockHashOverride: 0
        });
    }

    function proveBlockInvalid(
        TaikoData.State storage state,
        TaikoData.Config memory config,
        AddressResolver resolver,
        uint256 blockId,
        bytes[] calldata inputs
    ) public {
        assert(!LibUtils.isHalted(state));

        // Check and decode inputs
        if (inputs.length != 4) revert L1_INPUT_SIZE();

        TaikoData.BlockMetadata memory target = abi.decode(
            inputs[0],
            (TaikoData.BlockMetadata)
        );
<<<<<<< HEAD
        if (target.id != blockId) revert L1_ID();
        _checkMetadata({state: state, config: config, meta: target});
=======
>>>>>>> 9c3fb100

        bytes32 circuit = bytes32(inputs[1]);
        bytes calldata zkproof = inputs[2];

        if (target.sigProofHash != LibUtils.hashSigProof(circuit, zkproof))
            revert L1_SIG_PROOF_MISMATCH();

<<<<<<< HEAD
        bytes32 parentHash = bytes32(inputs[3]);
        bool skipZKPVerification;

        if (config.enableOracleProver) {
            bytes32 _blockHash = state
            .forkChoices[target.id][parentHash].blockHash;

            if (msg.sender == resolver.resolve("oracle_prover", false)) {
                if (_blockHash != 0) revert L1_NOT_FIRST_PROVER();
                skipZKPVerification = true;
            } else {
                if (_blockHash == 0) revert L1_CANNOT_BE_FIRST_PROVER();
            }
=======
        if (config.enableAnchorValidation) {
            _proveAnchorForInvalidBlock({
                config: config,
                resolver: resolver,
                target: target,
                proofVerifier: proofVerifier,
                evidence: evidence,
                invalidateBlockReceipt: inputs[2]
            });
>>>>>>> 9c3fb100
        }

        if (skipZKPVerification) {
            IProofVerifier proofVerifier = IProofVerifier(
                resolver.resolve("proof_verifier", false)
            );
            string memory verifierId = string(
                abi.encodePacked("sig_zkp_verifier_id_", circuit)
            );
            try
                proofVerifier.verifyZKP({
                    verifierId: verifierId,
                    zkproof: zkproof,
                    instance: target.txListHash
                })
            returns (bool verified) {
                if (verified) revert L1_BLOCK_ACTUALLY_VALID();
            } catch {
                // bad proof
            }
        }

        _markBlockProven({
            state: state,
            config: config,
            prover: msg.sender,
            target: target,
            parentHash: parentHash,
            blockHash: LibUtils.BLOCK_DEADEND_HASH
        });
    }

    function _proveBlock(
        TaikoData.State storage state,
        TaikoData.Config memory config,
        AddressResolver resolver,
        Evidence memory evidence,
        TaikoData.BlockMetadata memory target,
        bytes32 blockHashOverride
    ) private {
        if (evidence.meta.id != target.id) revert L1_ID();
        if (evidence.prover == address(0)) revert L1_PROVER();

        _checkMetadata({state: state, config: config, meta: target});
        _validateHeaderForMetadata({
            config: config,
            header: evidence.header,
            meta: evidence.meta
        });

        // For alpha-2 testnet, the network allows any address to submit ZKP,
        // but a special prover can skip ZKP verification if the ZKP is empty.

        bool skipZKPVerification;

        // TODO(daniel): remove this special address.
        if (config.enableOracleProver) {
            bytes32 _blockHash = state
            .forkChoices[target.id][evidence.header.parentHash].blockHash;

            if (msg.sender == resolver.resolve("oracle_prover", false)) {
                if (_blockHash != 0) revert L1_NOT_FIRST_PROVER();
                skipZKPVerification = true;
            } else {
                if (_blockHash == 0) revert L1_CANNOT_BE_FIRST_PROVER();
            }
        }

        bytes32 blockHash = evidence.header.hashBlockHeader();

        if (!skipZKPVerification) {
            IProofVerifier proofVerifier = IProofVerifier(
                resolver.resolve("proof_verifier", false)
            );

            for (uint256 i; i < config.zkProofsPerBlock; ++i) {
                bytes32 instance = keccak256(
                    abi.encode(
                        blockHash,
                        evidence.prover,
                        evidence.meta.txListHash
                    )
                );

                bool verified = proofVerifier.verifyZKP({
                    verifierId: string(
                        abi.encodePacked(
                            "full_zkp_verifier_id_",
                            i,
                            "_prove_",
                            evidence.circuits[i]
                        )
                    ),
                    zkproof: evidence.proofs[i],
                    instance: instance
                });
                if (!verified) revert L1_ZKP();
            }
        }

        _markBlockProven({
            state: state,
            config: config,
            prover: evidence.prover,
            target: target,
            parentHash: evidence.header.parentHash,
            blockHash: blockHashOverride == 0 ? blockHash : blockHashOverride
        });
    }

    function _markBlockProven(
        TaikoData.State storage state,
        TaikoData.Config memory config,
        address prover,
        TaikoData.BlockMetadata memory target,
        bytes32 parentHash,
        bytes32 blockHash
    ) private {
        TaikoData.ForkChoice storage fc = state.forkChoices[target.id][
            parentHash
        ];

        if (fc.blockHash == 0) {
            // This is the first proof for this block.
            fc.blockHash = blockHash;

            if (config.enableOracleProver) {
                // We keep fc.provenAt as 0 and do NOT
                // push the prover into the prover list.
            } else {
                // If the oracle prover is not enabled
                // we use the first proof's timestamp
                // as the block's provenAt timestamp
                fc.provenAt = uint64(block.timestamp);
                fc.provers.push(prover);
            }
        } else {
            // The block has been proven at least once.
            if (fc.blockHash != blockHash) {
                // We have a problem here: two proofs are both valid but claims
                // the new block has different hashes.
                if (config.enableOracleProver) {
                    // We trust the oracle prover so we revert this transaction.
                    revert L1_CONFLICT_PROOF();
                } else {
                    // We do not know which prover to trust so we have to put
                    // the blockchain to a halt.
                    LibUtils.halt(state, true);
                    return;
                }
            }

            if (
                (blockHash == LibUtils.BLOCK_DEADEND_HASH &&
                    fc.provers.length >= 2) ||
                (blockHash != LibUtils.BLOCK_DEADEND_HASH &&
                    fc.provers.length >= config.maxProofsPerForkChoice)
            ) revert L1_TOO_MANY_PROVERS();

            if (
                fc.provenAt != 0 &&
                block.timestamp >=
                LibUtils.getUncleProofDeadline({
                    state: state,
                    config: config,
                    fc: fc,
                    blockId: target.id
                })
            ) revert L1_TOO_LATE();

            for (uint256 i; i < fc.provers.length; ++i) {
                if (fc.provers[i] == prover) revert L1_DUP_PROVERS();
            }

            if (fc.provenAt == 0) {
                fc.provenAt = uint64(block.timestamp);
            }
            fc.provers.push(prover);
        }

        emit BlockProven({
            id: target.id,
            parentHash: parentHash,
            blockHash: blockHash,
            timestamp: target.timestamp,
            provenAt: fc.provenAt,
            prover: prover
        });
    }

<<<<<<< HEAD
=======
    function _proveAnchorForValidBlock(
        TaikoData.Config memory config,
        AddressResolver resolver,
        IProofVerifier proofVerifier,
        Evidence memory evidence,
        bytes calldata anchorTx,
        bytes calldata anchorReceipt
    ) private view {
        // Check anchor tx is valid
        LibTxDecoder.Tx memory _tx = LibTxDecoder.decodeTx(
            config.chainId,
            anchorTx
        );
        if (_tx.txType != 0) revert L1_ANCHOR_TYPE();
        if (_tx.destination != resolver.resolve(config.chainId, "taiko", false))
            revert L1_ANCHOR_DEST();
        if (_tx.gasLimit != config.anchorTxGasLimit)
            revert L1_ANCHOR_GAS_LIMIT();
        // Check anchor tx's signature is valid and deterministic
        _validateAnchorTxSignature(config.chainId, _tx);
        // Check anchor tx's calldata is valid
        if (
            !LibBytesUtils.equal(
                _tx.data,
                bytes.concat(
                    ANCHOR_TX_SELECTOR,
                    bytes32(evidence.meta.l1Height),
                    evidence.meta.l1Hash
                )
            )
        ) revert L1_ANCHOR_CALLDATA();
        // Check anchor tx is the 1st tx in the block

        uint256 zkProofsPerBlock = config.zkProofsPerBlock;
        if (
            !proofVerifier.verifyMKP({
                key: LibRLPWriter.writeUint(0),
                value: anchorTx,
                proof: evidence.proofs[zkProofsPerBlock],
                root: evidence.header.transactionsRoot
            })
        ) revert L1_ANCHOR_TX_PROOF();
        // Check anchor tx does not throw
        LibReceiptDecoder.Receipt memory receipt = LibReceiptDecoder
            .decodeReceipt(anchorReceipt);
        if (receipt.status != 1) revert L1_ANCHOR_RECEIPT_STATUS();
        if (
            !proofVerifier.verifyMKP({
                key: LibRLPWriter.writeUint(0),
                value: anchorReceipt,
                proof: evidence.proofs[zkProofsPerBlock + 1],
                root: evidence.header.receiptsRoot
            })
        ) revert L1_ANCHOR_RECEIPT_PROOF();
    }

    function _proveAnchorForInvalidBlock(
        TaikoData.Config memory config,
        AddressResolver resolver,
        TaikoData.BlockMetadata memory target,
        IProofVerifier proofVerifier,
        Evidence memory evidence,
        bytes calldata invalidateBlockReceipt
    ) private view {
        if (
            !proofVerifier.verifyMKP({
                key: LibRLPWriter.writeUint(0),
                value: invalidateBlockReceipt,
                proof: evidence.proofs[config.zkProofsPerBlock],
                root: evidence.header.receiptsRoot
            })
        ) revert L1_ANCHOR_RECEIPT_PROOF();
        // Check the 1st receipt is for an InvalidateBlock tx with
        // a BlockInvalidated event
        LibReceiptDecoder.Receipt memory receipt = LibReceiptDecoder
            .decodeReceipt(invalidateBlockReceipt);
        if (receipt.status != 1) revert L1_ANCHOR_RECEIPT_STATUS();
        if (receipt.logs.length != 1) revert L1_ANCHOR_RECEIPT_LOGS();
        LibReceiptDecoder.Log memory log = receipt.logs[0];
        if (
            log.contractAddress !=
            resolver.resolve(config.chainId, "taiko", false)
        ) revert L1_ANCHOR_RECEIPT_ADDR();
        if (log.data.length != 0) revert L1_ANCHOR_RECEIPT_DATA();
        if (
            log.topics.length != 2 ||
            log.topics[0] != INVALIDATE_BLOCK_LOG_TOPIC ||
            log.topics[1] != target.txListHash
        ) revert L1_ANCHOR_RECEIPT_TOPICS();
    }

    function _validateAnchorTxSignature(
        uint256 chainId,
        LibTxDecoder.Tx memory _tx
    ) private view {}

>>>>>>> 9c3fb100
    function _checkMetadata(
        TaikoData.State storage state,
        TaikoData.Config memory config,
        TaikoData.BlockMetadata memory meta
    ) private view {}

    function _validateHeaderForMetadata(
        TaikoData.Config memory config,
        BlockHeader memory header,
        TaikoData.BlockMetadata memory meta
    ) private pure {}
}<|MERGE_RESOLUTION|>--- conflicted
+++ resolved
@@ -62,22 +62,6 @@
     error L1_DUP_PROVERS();
     error L1_NOT_FIRST_PROVER();
     error L1_CANNOT_BE_FIRST_PROVER();
-<<<<<<< HEAD
-=======
-    error L1_ANCHOR_TYPE();
-    error L1_ANCHOR_DEST();
-    error L1_ANCHOR_GAS_LIMIT();
-    error L1_ANCHOR_CALLDATA();
-    error L1_ANCHOR_SIG_R();
-    error L1_ANCHOR_SIG_S();
-    error L1_ANCHOR_RECEIPT_PROOF();
-    error L1_ANCHOR_RECEIPT_STATUS();
-    error L1_ANCHOR_RECEIPT_LOGS();
-    error L1_ANCHOR_RECEIPT_ADDR();
-    error L1_ANCHOR_RECEIPT_TOPICS();
-    error L1_ANCHOR_RECEIPT_DATA();
-    error L1_ANCHOR_TX_PROOF();
->>>>>>> 9c3fb100
     error L1_HALTED();
     error L1_SIG_PROOF_MISMATCH();
     error L1_BLOCK_ACTUALLY_VALID();
@@ -104,24 +88,6 @@
         if (evidence.circuits.length != config.zkProofsPerBlock)
             revert L1_CIRCUIT_LENGTH();
 
-<<<<<<< HEAD
-=======
-        IProofVerifier proofVerifier = IProofVerifier(
-            resolver.resolve("proof_verifier", false)
-        );
-
-        if (config.enableAnchorValidation) {
-            _proveAnchorForValidBlock({
-                config: config,
-                resolver: resolver,
-                proofVerifier: proofVerifier,
-                evidence: evidence,
-                anchorTx: inputs[1],
-                anchorReceipt: inputs[2]
-            });
-        }
-
->>>>>>> 9c3fb100
         // ZK-prove block and mark block proven to be valid.
         _proveBlock({
             state: state,
@@ -149,11 +115,9 @@
             inputs[0],
             (TaikoData.BlockMetadata)
         );
-<<<<<<< HEAD
+
         if (target.id != blockId) revert L1_ID();
         _checkMetadata({state: state, config: config, meta: target});
-=======
->>>>>>> 9c3fb100
 
         bytes32 circuit = bytes32(inputs[1]);
         bytes calldata zkproof = inputs[2];
@@ -161,7 +125,6 @@
         if (target.sigProofHash != LibUtils.hashSigProof(circuit, zkproof))
             revert L1_SIG_PROOF_MISMATCH();
 
-<<<<<<< HEAD
         bytes32 parentHash = bytes32(inputs[3]);
         bool skipZKPVerification;
 
@@ -175,17 +138,6 @@
             } else {
                 if (_blockHash == 0) revert L1_CANNOT_BE_FIRST_PROVER();
             }
-=======
-        if (config.enableAnchorValidation) {
-            _proveAnchorForInvalidBlock({
-                config: config,
-                resolver: resolver,
-                target: target,
-                proofVerifier: proofVerifier,
-                evidence: evidence,
-                invalidateBlockReceipt: inputs[2]
-            });
->>>>>>> 9c3fb100
         }
 
         if (skipZKPVerification) {
@@ -376,105 +328,6 @@
         });
     }
 
-<<<<<<< HEAD
-=======
-    function _proveAnchorForValidBlock(
-        TaikoData.Config memory config,
-        AddressResolver resolver,
-        IProofVerifier proofVerifier,
-        Evidence memory evidence,
-        bytes calldata anchorTx,
-        bytes calldata anchorReceipt
-    ) private view {
-        // Check anchor tx is valid
-        LibTxDecoder.Tx memory _tx = LibTxDecoder.decodeTx(
-            config.chainId,
-            anchorTx
-        );
-        if (_tx.txType != 0) revert L1_ANCHOR_TYPE();
-        if (_tx.destination != resolver.resolve(config.chainId, "taiko", false))
-            revert L1_ANCHOR_DEST();
-        if (_tx.gasLimit != config.anchorTxGasLimit)
-            revert L1_ANCHOR_GAS_LIMIT();
-        // Check anchor tx's signature is valid and deterministic
-        _validateAnchorTxSignature(config.chainId, _tx);
-        // Check anchor tx's calldata is valid
-        if (
-            !LibBytesUtils.equal(
-                _tx.data,
-                bytes.concat(
-                    ANCHOR_TX_SELECTOR,
-                    bytes32(evidence.meta.l1Height),
-                    evidence.meta.l1Hash
-                )
-            )
-        ) revert L1_ANCHOR_CALLDATA();
-        // Check anchor tx is the 1st tx in the block
-
-        uint256 zkProofsPerBlock = config.zkProofsPerBlock;
-        if (
-            !proofVerifier.verifyMKP({
-                key: LibRLPWriter.writeUint(0),
-                value: anchorTx,
-                proof: evidence.proofs[zkProofsPerBlock],
-                root: evidence.header.transactionsRoot
-            })
-        ) revert L1_ANCHOR_TX_PROOF();
-        // Check anchor tx does not throw
-        LibReceiptDecoder.Receipt memory receipt = LibReceiptDecoder
-            .decodeReceipt(anchorReceipt);
-        if (receipt.status != 1) revert L1_ANCHOR_RECEIPT_STATUS();
-        if (
-            !proofVerifier.verifyMKP({
-                key: LibRLPWriter.writeUint(0),
-                value: anchorReceipt,
-                proof: evidence.proofs[zkProofsPerBlock + 1],
-                root: evidence.header.receiptsRoot
-            })
-        ) revert L1_ANCHOR_RECEIPT_PROOF();
-    }
-
-    function _proveAnchorForInvalidBlock(
-        TaikoData.Config memory config,
-        AddressResolver resolver,
-        TaikoData.BlockMetadata memory target,
-        IProofVerifier proofVerifier,
-        Evidence memory evidence,
-        bytes calldata invalidateBlockReceipt
-    ) private view {
-        if (
-            !proofVerifier.verifyMKP({
-                key: LibRLPWriter.writeUint(0),
-                value: invalidateBlockReceipt,
-                proof: evidence.proofs[config.zkProofsPerBlock],
-                root: evidence.header.receiptsRoot
-            })
-        ) revert L1_ANCHOR_RECEIPT_PROOF();
-        // Check the 1st receipt is for an InvalidateBlock tx with
-        // a BlockInvalidated event
-        LibReceiptDecoder.Receipt memory receipt = LibReceiptDecoder
-            .decodeReceipt(invalidateBlockReceipt);
-        if (receipt.status != 1) revert L1_ANCHOR_RECEIPT_STATUS();
-        if (receipt.logs.length != 1) revert L1_ANCHOR_RECEIPT_LOGS();
-        LibReceiptDecoder.Log memory log = receipt.logs[0];
-        if (
-            log.contractAddress !=
-            resolver.resolve(config.chainId, "taiko", false)
-        ) revert L1_ANCHOR_RECEIPT_ADDR();
-        if (log.data.length != 0) revert L1_ANCHOR_RECEIPT_DATA();
-        if (
-            log.topics.length != 2 ||
-            log.topics[0] != INVALIDATE_BLOCK_LOG_TOPIC ||
-            log.topics[1] != target.txListHash
-        ) revert L1_ANCHOR_RECEIPT_TOPICS();
-    }
-
-    function _validateAnchorTxSignature(
-        uint256 chainId,
-        LibTxDecoder.Tx memory _tx
-    ) private view {}
-
->>>>>>> 9c3fb100
     function _checkMetadata(
         TaikoData.State storage state,
         TaikoData.Config memory config,
