// SPDX-License-Identifier: MIT
//  _____     _ _         _         _
// |_   _|_ _(_) |_____  | |   __ _| |__ ___
//   | |/ _` | | / / _ \ | |__/ _` | '_ (_-<
//   |_|\__,_|_|_\_\___/ |____\__,_|_.__/__/

pragma solidity ^0.8.18;

<<<<<<< HEAD
import "@openzeppelin/contracts/token/ERC20/IERC20.sol";
import "@openzeppelin/contracts/security/ReentrancyGuard.sol";

import "../common/AddressResolver.sol";
import "../common/IHeaderSync.sol";
import "../libs/LibAnchorSignature.sol";
import "../libs/LibInvalidTxList.sol";
import "../libs/LibSharedConfig.sol";

/**
 * @author dantaik <dan@taiko.xyz>
 */
=======
import {IERC20} from "@openzeppelin/contracts/token/ERC20/IERC20.sol";
import {
    ReentrancyGuard
} from "@openzeppelin/contracts/security/ReentrancyGuard.sol";

import {AddressResolver} from "../common/AddressResolver.sol";
import {IHeaderSync} from "../common/IHeaderSync.sol";
import {LibAnchorSignature} from "../libs/LibAnchorSignature.sol";
import {LibInvalidTxList} from "../libs/LibInvalidTxList.sol";
import {LibSharedConfig} from "../libs/LibSharedConfig.sol";
import {LibTxDecoder} from "../libs/LibTxDecoder.sol";
import {TaikoData} from "../L1/TaikoData.sol";

>>>>>>> 05a3c86e
contract TaikoL2 is AddressResolver, ReentrancyGuard, IHeaderSync {
    /**********************
     * State Variables    *
     **********************/

    // Mapping from L2 block numbers to their block hashes.
    // All L2 block hashes will be saved in this mapping.
    mapping(uint256 blockNumber => bytes32 blockHash) private _l2Hashes;

    // Mapping from L1 block numbers to their block hashes.
    // Note that only hashes of L1 blocks where at least one L2
    // block has been proposed will be saved in this mapping.
    mapping(uint256 blockNumber => bytes32 blockHash) private _l1Hashes;

    // A hash to check te integrity of public inputs.
    bytes32 private _publicInputHash;

    // The latest L1 block where a L2 block has been proposed.
    uint256 public latestSyncedL1Height;

    uint256[46] private __gap;

    /**********************
     * Events and Errors  *
     **********************/

    error L2_INVALID_SENDER();
    error L2_INVALID_CHAIN_ID();
    error L2_PUBLIC_INPUT_HASH_MISMATCH();

    /**********************
     * Constructor         *
     **********************/

    constructor(address _addressManager) {
        if (block.chainid == 0) revert L2_INVALID_CHAIN_ID();
        AddressResolver._init(_addressManager);

        bytes32[255] memory ancestors;
        uint256 number = block.number;
        for (uint256 i; i < 255 && number >= i + 2; ++i) {
            ancestors[i] = blockhash(number - i - 2);
        }

        _publicInputHash = _hashPublicInputs({
            chainId: block.chainid,
            number: number,
            baseFee: 0,
            ancestors: ancestors
        });
    }

    /**********************
     * External Functions *
     **********************/

    /**
     * Persist the latest L1 block height and hash to L2 for cross-layer
     * message verification (eg. bridging). This function will also check
     * certain block-level global variables because they are not part of the
     * Trie structure.
     *
     * Note: This transaction shall be the first transaction in every L2 block.
     *
     * @param l1Height The latest L1 block height when this block was proposed.
     * @param l1Hash The latest L1 block hash when this block was proposed.
     */
    function anchor(uint256 l1Height, bytes32 l1Hash) external {
        TaikoData.Config memory config = getConfig();
        if (config.enablePublicInputsCheck) {
            _checkPublicInputs();
        }

        latestSyncedL1Height = l1Height;
        _l1Hashes[l1Height] = l1Hash;
        emit HeaderSynced(l1Height, l1Hash);
    }

    /**********************
     * Public Functions   *
     **********************/

    function getConfig()
        public
        view
        virtual
        returns (TaikoData.Config memory config)
    {
        config = LibSharedConfig.getConfig();
        config.chainId = block.chainid;
    }

    function getSyncedHeader(
        uint256 number
    ) public view override returns (bytes32) {
        return _l1Hashes[number];
    }

    function getLatestSyncedHeader() public view override returns (bytes32) {
        return _l1Hashes[latestSyncedL1Height];
    }

    function getBlockHash(uint256 number) public view returns (bytes32) {
        if (number >= block.number) {
            return 0;
        } else if (number < block.number && number >= block.number - 256) {
            return blockhash(number);
        } else {
            return _l2Hashes[number];
        }
    }

    /**********************
     * Private Functions  *
     **********************/

    function _checkPublicInputs() private {
        // Check the latest 256 block hashes (excluding the parent hash).
        bytes32[255] memory ancestors;
        uint256 number = block.number;
        uint256 chainId = block.chainid;

        // put the previous 255 blockhashes (excluding the parent's) into a
        // ring buffer.
        for (uint256 i = 2; i <= 256 && number >= i; ++i) {
            ancestors[(number - i) % 255] = blockhash(number - i);
        }

        uint256 parentHeight = number - 1;
        bytes32 parentHash = blockhash(parentHeight);

        if (
            _publicInputHash !=
            _hashPublicInputs({
                chainId: chainId,
                number: parentHeight,
                baseFee: 0,
                ancestors: ancestors
            })
        ) {
            revert L2_PUBLIC_INPUT_HASH_MISMATCH();
        }

        // replace the oldest block hash with the parent's blockhash
        ancestors[parentHeight % 255] = parentHash;
        _publicInputHash = _hashPublicInputs({
            chainId: chainId,
            number: number,
            baseFee: 0,
            ancestors: ancestors
        });

        _l2Hashes[parentHeight] = parentHash;
    }

    function _hashPublicInputs(
        uint256 chainId,
        uint256 number,
        uint256 baseFee,
        bytes32[255] memory ancestors
    ) private pure returns (bytes32) {
        return keccak256(abi.encodePacked(chainId, number, baseFee, ancestors));
    }
}<|MERGE_RESOLUTION|>--- conflicted
+++ resolved
@@ -6,20 +6,6 @@
 
 pragma solidity ^0.8.18;
 
-<<<<<<< HEAD
-import "@openzeppelin/contracts/token/ERC20/IERC20.sol";
-import "@openzeppelin/contracts/security/ReentrancyGuard.sol";
-
-import "../common/AddressResolver.sol";
-import "../common/IHeaderSync.sol";
-import "../libs/LibAnchorSignature.sol";
-import "../libs/LibInvalidTxList.sol";
-import "../libs/LibSharedConfig.sol";
-
-/**
- * @author dantaik <dan@taiko.xyz>
- */
-=======
 import {IERC20} from "@openzeppelin/contracts/token/ERC20/IERC20.sol";
 import {
     ReentrancyGuard
@@ -33,7 +19,6 @@
 import {LibTxDecoder} from "../libs/LibTxDecoder.sol";
 import {TaikoData} from "../L1/TaikoData.sol";
 
->>>>>>> 05a3c86e
 contract TaikoL2 is AddressResolver, ReentrancyGuard, IHeaderSync {
     /**********************
      * State Variables    *
