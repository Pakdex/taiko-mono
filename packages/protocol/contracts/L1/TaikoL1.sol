// SPDX-License-Identifier: MIT
//  _____     _ _         _         _
// |_   _|_ _(_) |_____  | |   __ _| |__ ___
//   | |/ _` | | / / _ \ | |__/ _` | '_ (_-<
//   |_|\__,_|_|_\_\___/ |____\__,_|_.__/__/

pragma solidity ^0.8.18;

import {AddressResolver} from "../common/AddressResolver.sol";
import {EssentialContract} from "../common/EssentialContract.sol";
import {IXchainSync} from "../common/IXchainSync.sol";
import {LibProposing} from "./libs/LibProposing.sol";
import {LibProving} from "./libs/LibProving.sol";
import {LibUtils} from "./libs/LibUtils.sol";
import {LibVerifying} from "./libs/LibVerifying.sol";
<<<<<<< HEAD
import {AddressResolver} from "../common/AddressResolver.sol";
import {LibClaiming} from "./libs/LibClaiming.sol";
=======
import {TaikoConfig} from "./TaikoConfig.sol";
import {TaikoErrors} from "./TaikoErrors.sol";
import {TaikoData} from "./TaikoData.sol";
import {TaikoEvents} from "./TaikoEvents.sol";
>>>>>>> 18b4588f

contract TaikoL1 is EssentialContract, IXchainSync, TaikoEvents, TaikoErrors {
    using LibUtils for TaikoData.State;

    TaikoData.State public state;
    uint256[100] private __gap;

    modifier onlyFromEOA() {
        // solhint-disable-next-line avoid-tx-origin
        if (msg.sender != tx.origin) revert L1_CONTRACT_NOT_ALLOWED();
        _;
    }

    function init(
        address _addressManager,
        bytes32 _genesisBlockHash,
        uint256 _feeBase
    ) external initializer {
        EssentialContract._init(_addressManager);
        LibVerifying.init({
            state: state,
            genesisBlockHash: _genesisBlockHash,
            feeBase: _feeBase
        });
    }

    /**
     * Propose a Taiko L2 block.
     *
     * @param inputs A list of data input:
     *        - inputs[0] is abi-encoded BlockMetadata that the actual L2 block
     *          header must satisfy.
     *          Note the following fields in the provided meta object must
     *          be zeros -- their actual values will be provisioned by Ethereum.
     *            - id
     *            - l1Height
     *            - l1Hash
     *            - mixHash
     *            - timestamp
     *        - inputs[1] is called the `txList` which is list of transactions in
     *          this block, encoded with RLP.
     *          Note, in the corresponding L2 block an _anchor transaction_
     *          will be the first transaction in the block -- if there are
     *          n transactions in `txList`, then there will be up to n+1
     *          transactions in the L2 block.
     *
     *        - inputs[2] is the `txListProof` which is the ZK-proof to verify that
     *          the txList is correctly encoded and satisify a few other requirements
     *          as detailed in the whitepaper. There are a couple of things that
     *          are very important: 1) txListProof does not cover the transaction
     *          signature validation. Transactions with invalid signatures will
     *          be filtered. 2) `txListProof` will not be verified with a ZK-verifier
     *          as the main ZK-proof covers `txListProof` already.
     */
    function proposeBlock(
        bytes[] calldata inputs
    ) external onlyFromEOA nonReentrant {
        TaikoData.Config memory config = getConfig();
        LibProposing.proposeBlock({
            state: state,
            config: config,
            resolver: AddressResolver(this),
            inputs: inputs
        });
<<<<<<< HEAD
        LibVerifying.verifyBlocks({
            state: state,
            resolver: AddressResolver(this),
            config: config,
            maxBlocks: config.maxVerificationsPerTx
        });
=======
        // LibVerifying.verifyBlocks({
        //     state: state,
        //     config: config,
        //     maxBlocks: config.maxVerificationsPerTx
        // });
>>>>>>> 18b4588f
    }

    function claimBlock(
        uint256 blockId,
        uint256 bid
    ) external payable nonReentrant {
        LibClaiming.claimBlock({
            state: state,
            resolver: AddressResolver(this),
            config: getConfig(),
            blockId: blockId,
            bid: bid
        });
    }

    /**
     * Prove a block is valid with a zero-knowledge proof, a transaction
     * merkel proof, and a receipt merkel proof.
     *
     * @param blockId The index of the block to prove. This is also used
     *        to select the right implementation version.
     * @param evidenceBytes An abi-encoded TaikoData.ValidBlockEvidence object.
     */

    function proveBlock(
        uint256 blockId,
        bytes calldata evidenceBytes
    ) external onlyFromEOA nonReentrant {
        TaikoData.Config memory config = getConfig();
        LibProving.proveBlock({
            state: state,
            config: config,
            resolver: AddressResolver(this),
            blockId: blockId,
            evidenceBytes: evidenceBytes
        });
        LibVerifying.verifyBlocks({
            state: state,
            resolver: AddressResolver(this),
            config: config,
            maxBlocks: config.maxVerificationsPerTx
        });
    }

    /**
     * Prove a block is invalid with a zero-knowledge proof and a receipt
     * merkel proof.
     *
     * @param blockId The index of the block to prove. This is also used to
     *        select the right implementation version.
     * @param evidenceBytes evidenceBytes An abi-encoded TaikoData.InvalidBlockEvidence object.
     */
    function proveBlockInvalid(
        uint256 blockId,
        bytes calldata evidenceBytes
    ) external onlyFromEOA nonReentrant {
        TaikoData.Config memory config = getConfig();

        LibProving.proveBlockInvalid({
            state: state,
            config: config,
            resolver: AddressResolver(this),
            blockId: blockId,
            evidenceBytes: evidenceBytes
        });
        LibVerifying.verifyBlocks({
            state: state,
            resolver: AddressResolver(this),
            config: config,
            maxBlocks: config.maxVerificationsPerTx
        });
    }

    /**
     * Verify up to N blocks.
     * @param maxBlocks Max number of blocks to verify.
     */
    function verifyBlocks(uint256 maxBlocks) external onlyFromEOA nonReentrant {
        if (maxBlocks == 0) revert L1_INVALID_PARAM();
        LibVerifying.verifyBlocks({
            state: state,
            resolver: AddressResolver(this),
            config: getConfig(),
            maxBlocks: maxBlocks
        });
    }

    function deposit(uint256 amount) external nonReentrant {
        LibVerifying.deposit(state, AddressResolver(this), amount);
    }

    function withdraw() external nonReentrant {
        LibVerifying.withdraw(state, AddressResolver(this));
    }

    function getBalance(address addr) public view returns (uint256) {
        return state.balances[addr];
    }

    function getBlockFee() public view returns (uint256) {
        (, uint256 feeAmount, uint256 depositAmount) = LibProposing.getBlockFee(
            state,
            getConfig()
        );
        return feeAmount + depositAmount;
    }

    function getProofReward(
        uint64 provenAt,
        uint64 proposedAt,
        uint256 blockId
    ) public view returns (uint256 eth, uint256 token) {
        (, token, ) = LibVerifying.getProofReward({
            state: state,
            config: getConfig(),
            provenAt: provenAt,
            proposedAt: proposedAt
        });

        if (
            state.claims[blockId].claimer != address(0) &&
            isClaimForProposedBlockStillValid(blockId)
        ) {
            eth = state.claims[blockId].deposit;
        }
    }

    function getProposedBlock(
        uint256 id
    ) public view returns (TaikoData.ProposedBlock memory) {
        return
            LibProposing.getProposedBlock(state, getConfig().maxNumBlocks, id);
    }

    function getXchainBlockHash(
        uint256 number
    ) public view override returns (bytes32) {
        return
            state.getL2Snippet(number, getConfig().blockHashHistory).blockHash;
    }

    function getXchainSignalRoot(
        uint256 number
    ) public view override returns (bytes32) {
        return
            state.getL2Snippet(number, getConfig().blockHashHistory).signalRoot;
    }

    function getStateVariables()
        public
        view
        returns (LibUtils.StateVariables memory)
    {
        return state.getStateVariables();
    }

    function getForkChoice(
        uint256 id,
        bytes32 parentHash
    ) public view returns (TaikoData.ForkChoice memory) {
        return state.forkChoices[id][parentHash];
    }

    function getConfig() public pure virtual returns (TaikoData.Config memory) {
        return TaikoConfig.getConfig();
    }

    function claimForProposedBlock(
        uint256 blockId
    ) public view returns (TaikoData.Claim memory claim) {
        return state.claims[blockId];
    }

    // TODO: remove this and the isClaimedBlockProvable for a
    // ClaimedBlockStatus enum instead, determining whether
    // a claimed block is Unclaimed, in the ClaimingWindow,
    // Claimed and waiting for proof, or Claimed but claim is no longer valid
    // and anyone can prove
    function isClaimForProposedBlockStillValid(
        uint256 blockId
    ) public view returns (bool) {
        if (state.claims[blockId].claimer == address(0)) return false;
        return
            block.timestamp - state.claims[blockId].claimedAt <
            getConfig().baseClaimHoldTimeInSeconds;
    }

    function isClaimedBlockProvable(
        uint256 blockId
    ) public view returns (bool) {
        if (state.claims[blockId].claimer == address(0)) return false;
        if (
            block.timestamp -
                state
                    .proposedBlocks[blockId % getConfig().maxNumBlocks]
                    .proposedAt >
            getConfig().claimAuctionWindowInSeconds
        ) {
            return true;
        }

        return false;
    }

    function minRequiredBidForClaim(
        uint256 blockId
    ) public view returns (uint256) {
        if (state.claims[blockId].claimer == address(0))
            return state.feeBase * 4;
        return LibClaiming.minRequiredBidForClaim(state, blockId);
    }
}<|MERGE_RESOLUTION|>--- conflicted
+++ resolved
@@ -13,15 +13,12 @@
 import {LibProving} from "./libs/LibProving.sol";
 import {LibUtils} from "./libs/LibUtils.sol";
 import {LibVerifying} from "./libs/LibVerifying.sol";
-<<<<<<< HEAD
 import {AddressResolver} from "../common/AddressResolver.sol";
 import {LibClaiming} from "./libs/LibClaiming.sol";
-=======
 import {TaikoConfig} from "./TaikoConfig.sol";
 import {TaikoErrors} from "./TaikoErrors.sol";
 import {TaikoData} from "./TaikoData.sol";
 import {TaikoEvents} from "./TaikoEvents.sol";
->>>>>>> 18b4588f
 
 contract TaikoL1 is EssentialContract, IXchainSync, TaikoEvents, TaikoErrors {
     using LibUtils for TaikoData.State;
@@ -86,20 +83,12 @@
             resolver: AddressResolver(this),
             inputs: inputs
         });
-<<<<<<< HEAD
-        LibVerifying.verifyBlocks({
-            state: state,
-            resolver: AddressResolver(this),
-            config: config,
-            maxBlocks: config.maxVerificationsPerTx
-        });
-=======
         // LibVerifying.verifyBlocks({
         //     state: state,
+        //     resolver: AddressResolver(this),
         //     config: config,
         //     maxBlocks: config.maxVerificationsPerTx
         // });
->>>>>>> 18b4588f
     }
 
     function claimBlock(
@@ -195,6 +184,10 @@
         LibVerifying.withdraw(state, AddressResolver(this));
     }
 
+    function getConfig() public pure virtual returns (TaikoData.Config memory) {
+        return TaikoConfig.getConfig();
+    }
+
     function getBalance(address addr) public view returns (uint256) {
         return state.balances[addr];
     }
@@ -261,10 +254,6 @@
         bytes32 parentHash
     ) public view returns (TaikoData.ForkChoice memory) {
         return state.forkChoices[id][parentHash];
-    }
-
-    function getConfig() public pure virtual returns (TaikoData.Config memory) {
-        return TaikoConfig.getConfig();
     }
 
     function claimForProposedBlock(
