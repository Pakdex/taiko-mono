--- conflicted
+++ resolved
@@ -20,7 +20,6 @@
         TaikoData.ForkChoice forkChoice
     );
 
-<<<<<<< HEAD
     event ClaimBlockBid(
         uint256 indexed id,
         address claimer,
@@ -34,7 +33,6 @@
         uint256 refundedAt,
         uint256 refund
     );
-=======
+
     event BlockVerified(uint256 indexed id, Snippet snippet);
->>>>>>> 18b4588f
 }