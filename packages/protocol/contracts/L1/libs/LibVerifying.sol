--- conflicted
+++ resolved
@@ -167,24 +167,19 @@
     function _rewardProver(
         address prover,
         uint256 reward,
-<<<<<<< HEAD
-        TkoToken tkoToken,
+        TaikoToken taikoToken,
         TaikoData.State storage state,
         uint256 blockId
-=======
-        TaikoToken taikoToken
->>>>>>> 69ede688
-    ) private {
-        if (tkoToken.balanceOf(prover) == 0) {
+    ) private {
+        if (taikoToken.balanceOf(prover) == 0) {
             // Reduce reward to 1 wei as a penalty if the prover
             // has 0 TKO balance. This allows the next prover reward
             // to be fully paid.
             reward = uint256(1);
         }
 
-        tkoToken.mint(prover, reward);
-
-<<<<<<< HEAD
+        taikoToken.mint(prover, reward);
+
         TaikoData.Claim storage claim = state.claims[blockId];
 
         if (prover != claim.claimer) {
@@ -193,19 +188,6 @@
             state.timesProofNotDeliveredForClaim[claim.claimer] += 1;
         } else {
             _refundClaimerDeposit(prover, claim.deposit);
-=======
-        for (uint256 i; i < count; ++i) {
-            uint256 proverReward = (reward * bips[i]) / 10000;
-            if (proverReward != 0) {
-                if (taikoToken.balanceOf(fc.provers[offset + i]) == 0) {
-                    // Reduce reward to 1 wei as a penalty if the prover
-                    // has 0 TKO balance. This allows the next prover reward
-                    // to be fully paid.
-                    proverReward = uint256(1);
-                }
-                taikoToken.mint(fc.provers[offset + i], proverReward);
-            }
->>>>>>> 69ede688
         }
     }
 
@@ -233,13 +215,8 @@
                     resolver.resolve("tko_token", false)
                 );
 
-<<<<<<< HEAD
-                _rewardProver(fc.prover, reward, tkoToken, state, blockId);
-                _refundProposerDeposit(target, tRelBp, tkoToken);
-=======
-                _rewardProvers(config, fc, reward, taikoToken);
+                _rewardProver(fc.prover, reward, taikoToken, state, blockId);
                 _refundProposerDeposit(target, tRelBp, taikoToken);
->>>>>>> 69ede688
             }
             // Update feeBase and avgProofTime
             state.feeBase = LibUtils.movingAverage({
