--- conflicted
+++ resolved
@@ -13,11 +13,8 @@
 } from "@openzeppelin/contracts-upgradeable/utils/math/SafeCastUpgradeable.sol";
 import {Snippet} from "../../common/IXchainSync.sol";
 import {TaikoData} from "../../L1/TaikoData.sol";
-<<<<<<< HEAD
 import {LibAddress} from "../../libs/LibAddress.sol";
-=======
 import {TaikoToken} from "../TaikoToken.sol";
->>>>>>> 18b4588f
 
 library LibVerifying {
     using SafeCastUpgradeable for uint256;
@@ -85,27 +82,11 @@
                     resolver: resolver,
                     target: target,
                     latestL2Height: latestL2Height,
-<<<<<<< HEAD
-                    latestL2Hash: latestL2Hash,
+                    latestL2Snippet: latestL2Snippet,
                     blockId: i
                 });
                 processed += 1;
-                emit BlockVerified(i, fc.blockHash);
-
-                // clean up the fork choice
-                fc.blockHash = 0;
-                fc.prover = address(0);
-                fc.provenAt = 0;
-                TaikoData.Claim storage claim = state.claims[i];
-                claim.deposit = 0;
-                claim.claimedAt = 0;
-                claim.claimer = address(0);
-=======
-                    latestL2Snippet: latestL2Snippet
-                });
-                processed += 1;
                 emit BlockVerified(i, latestL2Snippet);
->>>>>>> 18b4588f
             }
         }
 
@@ -188,17 +169,12 @@
         TaikoData.ProposedBlock storage target,
         AddressResolver resolver,
         uint64 latestL2Height,
-<<<<<<< HEAD
-        bytes32 latestL2Hash,
+        Snippet memory latestL2Snippet,
         uint256 blockId
-    ) private returns (uint64 _latestL2Height, bytes32 _latestL2Hash) {
-=======
-        Snippet memory latestL2Snippet
     )
         private
         returns (uint64 _latestL2Height, Snippet memory _latestL2Snippet)
     {
->>>>>>> 18b4588f
         if (config.enableTokenomics) {
             uint256 newFeeBase;
             {
