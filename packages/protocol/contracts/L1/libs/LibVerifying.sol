// SPDX-License-Identifier: MIT
//  _____     _ _         _         _
// |_   _|_ _(_) |_____  | |   __ _| |__ ___
//   | |/ _` | | / / _ \ | |__/ _` | '_ (_-<
//   |_|\__,_|_|_\_\___/ |____\__,_|_.__/__/

pragma solidity ^0.8.18;

import {
    SafeCastUpgradeable
} from "@openzeppelin/contracts-upgradeable/utils/math/SafeCastUpgradeable.sol";

import {AddressResolver} from "../../common/AddressResolver.sol";
import {TaikoToken} from "../TaikoToken.sol";
import {LibUtils} from "./LibUtils.sol";
import {TaikoData} from "../../L1/TaikoData.sol";

/**
 * LibVerifying.
 */
library LibVerifying {
    using SafeCastUpgradeable for uint256;
    using LibUtils for TaikoData.State;

    event BlockVerified(uint256 indexed id, bytes32 blockHash);
    event HeaderSynced(uint256 indexed srcHeight, bytes32 srcHash);

    error L1_0_FEE_BASE();

    function init(
        TaikoData.State storage state,
        bytes32 genesisBlockHash,
        uint256 feeBase
    ) public {
        if (feeBase == 0) revert L1_0_FEE_BASE();

        state.genesisHeight = uint64(block.number);
        state.genesisTimestamp = uint64(block.timestamp);
        state.feeBase = feeBase;
        state.nextBlockId = 1;
        state.lastProposedAt = uint64(block.timestamp);
        state.l2Hashes[0] = genesisBlockHash;

        emit BlockVerified(0, genesisBlockHash);
        emit HeaderSynced(0, genesisBlockHash);
    }

    function verifyBlocks(
        TaikoData.State storage state,
        TaikoData.Config memory config,
        uint256 maxBlocks
    ) public {
        uint64 latestL2Height = state.latestVerifiedHeight;
        bytes32 latestL2Hash = state.l2Hashes[
            latestL2Height % config.blockHashHistory
        ];
        uint64 processed;

        for (
            uint256 i = state.latestVerifiedId + 1;
            i < state.nextBlockId && processed < maxBlocks;
            i++
        ) {
            TaikoData.ForkChoice storage fc = state.forkChoices[i][
                latestL2Hash
            ];
            TaikoData.ProposedBlock storage target = state.getProposedBlock(
                config.maxNumBlocks,
                i
            );

            if (fc.prover == address(0)) {
                break;
            } else {
                (latestL2Height, latestL2Hash) = _verifyBlock({
                    state: state,
                    config: config,
                    fc: fc,
                    target: target,
                    latestL2Height: latestL2Height,
                    latestL2Hash: latestL2Hash
                });
                processed += 1;
                emit BlockVerified(i, fc.blockHash);

                // clean up the fork choice
                fc.blockHash = 0;
                fc.prover = address(0);
                fc.provenAt = 0;
            }
        }

        if (processed > 0) {
            state.latestVerifiedId += processed;

            if (latestL2Height > state.latestVerifiedHeight) {
                state.latestVerifiedHeight = latestL2Height;

                // Note: Not all L2 hashes are stored on L1, only the last
                // verified one in a batch. This is sufficient because the last
                // verified hash is the only one needed checking the existence
                // of a cross-chain message with a merkle proof.
                state.l2Hashes[
                    latestL2Height % config.blockHashHistory
                ] = latestL2Hash;
                emit HeaderSynced(latestL2Height, latestL2Hash);
            }
        }
    }

    function withdrawBalance(
        TaikoData.State storage state,
        AddressResolver resolver
    ) public {
        uint256 balance = state.balances[msg.sender];
<<<<<<< HEAD
        if (balance == 0) return;

        state.balances[msg.sender] = 0;
        TaikoToken(resolver.resolve("tko_token", false)).mint(
            msg.sender,
            balance
=======
        if (balance <= 1) return;

        state.balances[msg.sender] = 1;
        TaikoToken(resolver.resolve("tko_token", false)).mint(
            msg.sender,
            balance - 1
>>>>>>> 5281184a
        );
    }

    function getProofReward(
        TaikoData.State storage state,
        TaikoData.Config memory config,
        uint64 provenAt,
        uint64 proposedAt
    ) public view returns (uint256 newFeeBase, uint256 reward, uint256 tRelBp) {
        (newFeeBase, tRelBp) = LibUtils.getTimeAdjustedFee({
            state: state,
            config: config,
            isProposal: false,
            tNow: provenAt,
            tLast: proposedAt,
            tAvg: state.avgProofTime
        });
        reward = LibUtils.getSlotsAdjustedFee({
            state: state,
            config: config,
            isProposal: false,
            feeBase: newFeeBase
        });
        reward = (reward * (10000 - config.rewardBurnBips)) / 10000;
    }

    function _verifyBlock(
        TaikoData.State storage state,
        TaikoData.Config memory config,
        TaikoData.ForkChoice storage fc,
        TaikoData.ProposedBlock storage target,
        uint64 latestL2Height,
        bytes32 latestL2Hash
    ) private returns (uint64 _latestL2Height, bytes32 _latestL2Hash) {
        if (config.enableTokenomics) {
            uint256 newFeeBase;
            {
                uint256 reward;
                uint256 tRelBp; // [0-10000], see the whitepaper
                (newFeeBase, reward, tRelBp) = getProofReward({
                    state: state,
                    config: config,
                    provenAt: fc.provenAt,
                    proposedAt: target.proposedAt
                });

                // reward the prover
                if (reward > 0) {
                    if (state.balances[fc.prover] == 0) {
                        // Reduce reward to 1 wei as a penalty if the prover
                        // has 0 TKO outstanding balance.
                        state.balances[fc.prover] = 1;
                    } else {
                        state.balances[fc.prover] += reward;
                    }
                }

                // refund proposer deposit
                uint256 refund = (target.deposit * (10000 - tRelBp)) / 10000;
                if (refund > 0) {
                    if (state.balances[target.proposer] == 0) {
                        // Reduce refund to 1 wei as a penalty if the proposer
                        // has 0 TKO outstanding balance.
                        state.balances[target.proposer] = 1;
                    } else {
                        state.balances[target.proposer] += refund;
                    }
                }
            }
            // Update feeBase and avgProofTime
            state.feeBase = LibUtils.movingAverage({
                maValue: state.feeBase,
                newValue: newFeeBase,
                maf: config.feeBaseMAF
            });
        }

        state.avgProofTime = LibUtils
            .movingAverage({
                maValue: state.avgProofTime,
                newValue: fc.provenAt - target.proposedAt,
                maf: config.proofTimeMAF
            })
            .toUint64();

        if (fc.blockHash != LibUtils.BLOCK_DEADEND_HASH) {
            _latestL2Height = latestL2Height + 1;
            _latestL2Hash = fc.blockHash;
        } else {
            _latestL2Height = latestL2Height;
            _latestL2Hash = latestL2Hash;
        }
    }
}<|MERGE_RESOLUTION|>--- conflicted
+++ resolved
@@ -113,21 +113,12 @@
         AddressResolver resolver
     ) public {
         uint256 balance = state.balances[msg.sender];
-<<<<<<< HEAD
-        if (balance == 0) return;
-
-        state.balances[msg.sender] = 0;
-        TaikoToken(resolver.resolve("tko_token", false)).mint(
-            msg.sender,
-            balance
-=======
         if (balance <= 1) return;
 
         state.balances[msg.sender] = 1;
         TaikoToken(resolver.resolve("tko_token", false)).mint(
             msg.sender,
             balance - 1
->>>>>>> 5281184a
         );
     }
 
