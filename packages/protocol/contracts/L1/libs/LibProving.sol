// SPDX-License-Identifier: MIT
//  _____     _ _         _         _
// |_   _|_ _(_) |_____  | |   __ _| |__ ___
//   | |/ _` | | / / _ \ | |__/ _` | '_ (_-<
//   |_|\__,_|_|_\_\___/ |____\__,_|_.__/__/

pragma solidity ^0.8.18;

import {AddressResolver} from "../../common/AddressResolver.sol";
import {BlockHeader, LibBlockHeader} from "../../libs/LibBlockHeader.sol";
import {LibRLPWriter} from "../../thirdparty/LibRLPWriter.sol";
import {LibUtils} from "./LibUtils.sol";
import {Snippet} from "../../common/IXchainSync.sol";
import {Strings} from "@openzeppelin/contracts/utils/Strings.sol";
import {TaikoData} from "../../L1/TaikoData.sol";

library LibProving {
    using LibBlockHeader for BlockHeader;
    using LibUtils for TaikoData.State;

    event BlockProven(
        uint256 indexed id,
        bytes32 parentHash,
        TaikoData.ForkChoice forkChoice
    );

    error L1_ALREADY_PROVEN();
    error L1_BLOCK_PROOF();
    error L1_CONFLICT_PROOF(Snippet snippet);
    error L1_ID();
    error L1_INVALID_EVIDENCE();
    error L1_NOT_ORACLE_PROVER();
<<<<<<< HEAD
    error L1_PROOF_LENGTH();
    error L1_PROVER();
    error L1_ZKP();
    error L1_BLOCK_NOT_CLAIMED();
    error L1_TOO_EARLY();
=======
    error L1_TX_LIST_PROOF();
>>>>>>> 18b4588f

    function proveBlock(
        TaikoData.State storage state,
        TaikoData.Config memory config,
        AddressResolver resolver,
        uint256 blockId,
<<<<<<< HEAD
        bytes[] calldata inputs
    ) public {
        // Check and decode inputs
        if (inputs.length != 3) revert L1_INPUT_SIZE();

        // if claim auction window is still going on, or the claim auction delay hasnt passed with a valid vid,
        // dont allow proof.
        if (
            block.timestamp -
                state.proposedBlocks[blockId % config.maxNumBlocks].proposedAt <
            config.claimAuctionWindowInSeconds ||
            (state.claims[blockId].claimedAt > 0 &&
                (block.timestamp - state.claims[blockId].claimedAt <
                    config.claimAuctionDelayInSeconds))
        ) {
            revert L1_TOO_EARLY();
        }

        TaikoData.Evidence memory evidence = abi.decode(
            inputs[0],
            (TaikoData.Evidence)
        );

        // if claim is still valid
        if (
            block.timestamp - state.claims[blockId].claimedAt <
            config.baseClaimHoldTimeInSeconds + state.avgProofTime
        ) {
            // block must be claimed by you.
            if (state.claims[blockId].claimer != evidence.prover) {
                revert L1_BLOCK_NOT_CLAIMED();
            }
        }

        // Check evidence
        if (evidence.meta.id != blockId) revert L1_ID();

        if (evidence.proofs.length != 3) revert L1_PROOF_LENGTH();

        IProofVerifier proofVerifier = IProofVerifier(
            resolver.resolve("proof_verifier", false)
=======
        bytes calldata evidenceBytes
    ) internal {
        TaikoData.ValidBlockEvidence memory evidence = abi.decode(
            evidenceBytes,
            (TaikoData.ValidBlockEvidence)
>>>>>>> 18b4588f
        );

        TaikoData.BlockMetadata memory meta = evidence.meta;
        _checkMetadata(state, config, meta, blockId);

        BlockHeader memory header = evidence.header;
        if (
            evidence.signalRoot == 0 ||
            evidence.prover == address(0) ||
            header.parentHash == 0 ||
            header.beneficiary != meta.beneficiary ||
            header.difficulty != 0 ||
            header.gasLimit != meta.gasLimit + config.anchorTxGasLimit ||
            header.gasUsed == 0 ||
            header.timestamp != meta.timestamp ||
            header.extraData.length != meta.extraData.length ||
            keccak256(header.extraData) != keccak256(meta.extraData) ||
            header.mixHash != meta.mixHash
        ) revert L1_INVALID_EVIDENCE();

        bool oracleProving = _proveBlock({
            state: state,
            resolver: resolver,
            blockId: blockId,
            parentHash: header.parentHash,
            snippet: Snippet(header.hashBlockHeader(), evidence.signalRoot),
            prover: evidence.prover
        });

        if (!oracleProving && !config.skipZKPVerification) {
            bytes32 instance = _getInstance(
                evidence,
                resolver.resolve("signal_service", false),
                resolver.resolve(config.chainId, "signal_service", false)
            );
            bool verified = _verifyZKProof(
                resolver,
                evidence.zkproof,
                instance
            );
            if (!verified) revert L1_BLOCK_PROOF();
        }
    }

    function proveBlockInvalid(
        TaikoData.State storage state,
        TaikoData.Config memory config,
        AddressResolver resolver,
        uint256 blockId,
        bytes calldata evidenceBytes
    ) internal {
        TaikoData.InvalidBlockEvidence memory evidence = abi.decode(
            evidenceBytes,
            (TaikoData.InvalidBlockEvidence)
        );

        TaikoData.BlockMetadata memory meta = evidence.meta;
        _checkMetadata(state, config, meta, blockId);

        if (meta.txListProofHash != keccak256(abi.encode(evidence.zkproof)))
            revert L1_TX_LIST_PROOF();

        bool oracleProving = _proveBlock({
            state: state,
            resolver: resolver,
            blockId: blockId,
            parentHash: evidence.parentHash,
            snippet: Snippet(LibUtils.BLOCK_DEADEND_HASH, 0),
            prover: msg.sender
        });

        if (!oracleProving && !config.skipZKPVerification) {
            bool verified = _verifyZKProof(
                resolver,
                evidence.zkproof,
                meta.txListHash
            );
            if (verified) revert L1_TX_LIST_PROOF();
        }
    }

    function _proveBlock(
        TaikoData.State storage state,
        AddressResolver resolver,
        uint256 blockId,
        bytes32 parentHash,
        Snippet memory snippet,
        address prover
    ) private returns (bool oracleProving) {
        TaikoData.ForkChoice storage fc = state.forkChoices[blockId][
            parentHash
        ];

        if (fc.snippet.blockHash == 0) {
            address oracleProver = resolver.resolve("oracle_prover", true);
            if (msg.sender == oracleProver) {
                oracleProving = true;
            } else {
                if (oracleProver != address(0)) revert L1_NOT_ORACLE_PROVER();
                fc.prover = prover;
                fc.provenAt = uint64(block.timestamp);
            }
            fc.snippet = snippet;
        } else {
            if (
                fc.snippet.blockHash != snippet.blockHash ||
                fc.snippet.signalRoot != snippet.signalRoot
            ) {
                // TODO(daniel): we may allow TaikoToken holders to stake
                // to build an insurance fund. Then once there is a conflicting
                // proof found, we lock the insurance fund, investigate the
                // issue, then decide through a DAO whether we need to use
                // the insurnace fund to cover any identified loss.
                revert L1_CONFLICT_PROOF(fc.snippet);
            }

            if (fc.prover != address(0)) revert L1_ALREADY_PROVEN();

            fc.prover = prover;
            fc.provenAt = uint64(block.timestamp);
        }

        emit BlockProven({id: blockId, parentHash: parentHash, forkChoice: fc});
    }

    function _checkMetadata(
        TaikoData.State storage state,
        TaikoData.Config memory config,
        TaikoData.BlockMetadata memory meta,
        uint256 blockId
    ) private view {
        if (meta.id != blockId) revert L1_ID();

        if (meta.id <= state.latestVerifiedId || meta.id >= state.nextBlockId)
            revert L1_ID();
        if (
            state.getProposedBlock(config.maxNumBlocks, meta.id).metaHash !=
            LibUtils.hashMetadata(meta)
        ) revert L1_INVALID_EVIDENCE();
    }

    function _verifyZKProof(
        AddressResolver resolver,
        TaikoData.ZKProof memory zkproof,
        bytes32 instance
    ) private view returns (bool verified) {
        // Do not revert when circuitId is invalid.
        address verifier = resolver.resolve(
            string.concat("verifier_", Strings.toString(zkproof.circuitId)),
            true
        );
        if (verifier == address(0)) return false;

        (verified, ) = verifier.staticcall(
            bytes.concat(
                bytes16(0),
                bytes16(instance), // left 16 bytes of the given instance
                bytes16(0),
                bytes16(uint128(uint256(instance))), // right 16 bytes of the given instance
                zkproof.data
            )
        );
    }

    function _getInstance(
        TaikoData.ValidBlockEvidence memory evidence,
        address l1SignalServiceAddress,
        address l2SignalServiceAddress
    ) private pure returns (bytes32) {
        bytes[] memory list = LibBlockHeader.getBlockHeaderRLPItemsList(
            evidence.header,
            8
        );

        uint256 i = list.length;
        // All L2 related inputs
        list[--i] = LibRLPWriter.writeHash(evidence.meta.txListHash);
        list[--i] = LibRLPWriter.writeHash(evidence.meta.txListProofHash);
        list[--i] = LibRLPWriter.writeHash(
            bytes32(uint256(uint160(l2SignalServiceAddress)))
        );
        list[--i] = LibRLPWriter.writeHash(evidence.signalRoot);
        // All L1 related inputs:

        list[--i] = LibRLPWriter.writeHash(bytes32(evidence.meta.l1Height));
        list[--i] = LibRLPWriter.writeHash(evidence.meta.l1Hash);
        list[--i] = LibRLPWriter.writeHash(
            bytes32(uint256(uint160(l1SignalServiceAddress)))
        );

        // Other inputs
        list[--i] = LibRLPWriter.writeAddress(evidence.prover);

        return keccak256(LibRLPWriter.writeList(list));
    }
}<|MERGE_RESOLUTION|>--- conflicted
+++ resolved
@@ -30,26 +30,24 @@
     error L1_ID();
     error L1_INVALID_EVIDENCE();
     error L1_NOT_ORACLE_PROVER();
-<<<<<<< HEAD
     error L1_PROOF_LENGTH();
     error L1_PROVER();
     error L1_ZKP();
     error L1_BLOCK_NOT_CLAIMED();
     error L1_TOO_EARLY();
-=======
     error L1_TX_LIST_PROOF();
->>>>>>> 18b4588f
 
     function proveBlock(
         TaikoData.State storage state,
         TaikoData.Config memory config,
         AddressResolver resolver,
         uint256 blockId,
-<<<<<<< HEAD
-        bytes[] calldata inputs
-    ) public {
-        // Check and decode inputs
-        if (inputs.length != 3) revert L1_INPUT_SIZE();
+        bytes calldata evidenceBytes
+    ) internal {
+        TaikoData.ValidBlockEvidence memory evidence = abi.decode(
+            evidenceBytes,
+            (TaikoData.ValidBlockEvidence)
+        );
 
         // if claim auction window is still going on, or the claim auction delay hasnt passed with a valid vid,
         // dont allow proof.
@@ -64,11 +62,6 @@
             revert L1_TOO_EARLY();
         }
 
-        TaikoData.Evidence memory evidence = abi.decode(
-            inputs[0],
-            (TaikoData.Evidence)
-        );
-
         // if claim is still valid
         if (
             block.timestamp - state.claims[blockId].claimedAt <
@@ -79,22 +72,6 @@
                 revert L1_BLOCK_NOT_CLAIMED();
             }
         }
-
-        // Check evidence
-        if (evidence.meta.id != blockId) revert L1_ID();
-
-        if (evidence.proofs.length != 3) revert L1_PROOF_LENGTH();
-
-        IProofVerifier proofVerifier = IProofVerifier(
-            resolver.resolve("proof_verifier", false)
-=======
-        bytes calldata evidenceBytes
-    ) internal {
-        TaikoData.ValidBlockEvidence memory evidence = abi.decode(
-            evidenceBytes,
-            (TaikoData.ValidBlockEvidence)
->>>>>>> 18b4588f
-        );
 
         TaikoData.BlockMetadata memory meta = evidence.meta;
         _checkMetadata(state, config, meta, blockId);
