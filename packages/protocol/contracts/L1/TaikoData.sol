// SPDX-License-Identifier: MIT
//  _____     _ _         _         _
// |_   _|_ _(_) |_____  | |   __ _| |__ ___
//   | |/ _` | | / / _ \ | |__/ _` | '_ (_-<
//   |_|\__,_|_|_\_\___/ |____\__,_|_.__/__/

pragma solidity ^0.8.18;

import {BlockHeader} from "../libs/LibBlockHeader.sol";

library TaikoData {
    struct Config {
        uint256 chainId;
        // up to 2048 pending blocks
        uint256 maxNumBlocks;
        uint256 blockHashHistory;
        // This number is calculated from maxNumBlocks to make
        // the 'the maximum value of the multiplier' close to 20.0
        uint256 maxVerificationsPerTx;
        uint256 commitConfirmations;
        uint256 blockMaxGasLimit;
        uint256 maxTransactionsPerBlock;
        uint256 maxBytesPerTxList;
        uint256 minTxGasLimit;
        uint256 anchorTxGasLimit;
        uint256 slotSmoothingFactor;
        uint256 rewardBurnBips;
        uint256 proposerDepositPctg;
        // Moving average factors
        uint256 feeBaseMAF;
        uint256 blockTimeMAF;
        uint256 proofTimeMAF;
        uint64 rewardMultiplierPctg;
        uint64 feeGracePeriodPctg;
        uint64 feeMaxPeriodPctg;
        uint64 blockTimeCap;
        uint64 proofTimeCap;
        uint64 bootstrapDiscountHalvingPeriod;
        bool enableTokenomics;
        bool enablePublicInputsCheck;
<<<<<<< HEAD
        bool skipCheckingMetadata;
        bool skipValidatingHeaderForMetadata;
=======
        bool enableAnchorValidation;
>>>>>>> 0d86d4b9
    }

    struct BlockMetadata {
        uint256 id;
        uint256 l1Height;
        bytes32 l1Hash;
        address beneficiary;
        bytes32 txListHash;
        bytes32 mixHash;
        bytes extraData;
        uint64 gasLimit;
        uint64 timestamp;
        uint64 commitHeight;
        uint64 commitSlot;
    }

    struct Evidence {
        TaikoData.BlockMetadata meta;
        BlockHeader header;
        address prover;
<<<<<<< HEAD
        bytes zkproof;
        uint256 circuitId;
=======
        bytes[] proofs;
        uint16 circuitId;
>>>>>>> 0d86d4b9
    }

    // 3 slots
    struct ProposedBlock {
        bytes32 metaHash;
        uint256 deposit;
        address proposer;
        uint64 proposedAt;
    }

    // 3 + n slots
    struct ForkChoice {
        bytes32 blockHash;
        address prover;
        uint64 provenAt;
    }

    // This struct takes 9 slots.
    struct State {
        // some blocks' hashes won't be persisted,
        // only the latest one if verified in a batch
        mapping(uint256 blockId => bytes32 blockHash) l2Hashes;
        mapping(uint256 blockId => ProposedBlock proposedBlock) proposedBlocks;
        // solhint-disable-next-line max-line-length
        mapping(uint256 blockId => mapping(bytes32 parentHash => ForkChoice forkChoice)) forkChoices;
        // solhint-disable-next-line max-line-length
        mapping(address proposerAddress => mapping(uint256 commitSlot => bytes32 commitHash)) commits;
        // solhint-disable-next-line max-line-length
        mapping(address prover => uint256 outstandingReward) balances;
        // Never or rarely changed
        uint64 genesisHeight;
        uint64 genesisTimestamp;
        uint64 __reservedA1;
        uint64 __reservedA2;
        // Changed when a block is proposed or proven/finalized
        uint256 feeBase;
        // Changed when a block is proposed
        uint64 nextBlockId;
        uint64 lastProposedAt; // Timestamp when the last block is proposed.
        uint64 avgBlockTime; // The block time moving average
        uint64 __avgGasLimit; // the block gaslimit moving average, not updated.
        // Changed when a block is proven/finalized
        uint64 latestVerifiedHeight;
        uint64 latestVerifiedId;
        // the proof time moving average, note that for each block, only the
        // first proof's time is considered.
        uint64 avgProofTime;
        uint64 __reservedC1;
        // Reserved
        uint256[42] __gap;
    }
}<|MERGE_RESOLUTION|>--- conflicted
+++ resolved
@@ -38,12 +38,8 @@
         uint64 bootstrapDiscountHalvingPeriod;
         bool enableTokenomics;
         bool enablePublicInputsCheck;
-<<<<<<< HEAD
         bool skipCheckingMetadata;
         bool skipValidatingHeaderForMetadata;
-=======
-        bool enableAnchorValidation;
->>>>>>> 0d86d4b9
     }
 
     struct BlockMetadata {
@@ -64,13 +60,8 @@
         TaikoData.BlockMetadata meta;
         BlockHeader header;
         address prover;
-<<<<<<< HEAD
         bytes zkproof;
-        uint256 circuitId;
-=======
-        bytes[] proofs;
         uint16 circuitId;
->>>>>>> 0d86d4b9
     }
 
     // 3 slots
