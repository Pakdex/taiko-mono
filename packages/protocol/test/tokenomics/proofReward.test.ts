--- conflicted
+++ resolved
@@ -67,54 +67,11 @@
             }
             const balanceBefore = await taikoTokenL1.balanceOf(
                 await prover.getSigner().address
-<<<<<<< HEAD
-            );
-
-            await commitProposeProveAndVerify(
-                taikoL1,
-                l2Provider,
-                blockNumber,
-                proposer,
-                taikoTokenL1,
-                prover
-            );
-
-            let balanceAfter = await taikoTokenL1.balanceOf(
-                await prover.getSigner().address
-            );
-
-            expect(balanceAfter).to.be.eq(balanceBefore);
-
-            const tx = await taikoL1
-                .connect(prover.getSigner())
-                .withdrawBalance();
-            await tx.wait();
-
-            balanceAfter = await taikoTokenL1.balanceOf(
-                await prover.getSigner().address
-            );
-
-            expect(balanceAfter).to.be.gt(balanceBefore);
-        }
-    });
-
-    it(`multiple provers, multiple proposers.
-    propose blocks, wait til maxNumBlocks is filled.
-    proverReward should decline should increase as blocks are proved then verified.
-    the provers TKO balance should increase as the blocks are verified and
-    they receive the proofReward.
-    the proposer should receive a refund on his deposit because he holds a tkoBalance > 0 at time of verification.`, async function () {
-        const proposers = (await createAndSeedWallets(3, l1Signer)).map(
-            (p: ethers.Wallet) =>
-                new Proposer(
-                    taikoL1.connect(p),
-=======
             );
 
             const { provedEvent, proposedBlock, verifyEvent } =
                 await commitProposeProveAndVerify(
                     taikoL1,
->>>>>>> 5281184a
                     l2Provider,
                     blockNumber,
                     proposer,
@@ -124,25 +81,6 @@
 
             expect(verifyEvent).not.to.be.undefined;
 
-<<<<<<< HEAD
-        /* eslint-disable-next-line */
-        for await (const blockNumber of chan) {
-            if (
-                blockNumber >
-                genesisHeight + (config.maxNumBlocks.toNumber() - 1)
-            ) {
-                break;
-            }
-            const prover = pickRandomElement<Prover>(provers);
-            const proposer = pickRandomElement<Proposer>(proposers);
-            const proverBalanceBefore = await taikoTokenL1.balanceOf(
-                await prover.getSigner().getAddress()
-            );
-
-            const proposerBalanceBefore = await taikoTokenL1.balanceOf(
-                await proposer.getSigner().getAddress()
-            );
-=======
             const proofReward = await taikoL1.getProofReward(
                 provedEvent.args.provenAt,
                 proposedBlock.proposedAt
@@ -153,32 +91,9 @@
                 const rewardBalance = await taikoL1.getRewardBalance(
                     await prover.getSigner().getAddress()
                 );
->>>>>>> 5281184a
 
                 expect(rewardBalance.gt(0)).to.be.eq(true);
 
-<<<<<<< HEAD
-            const proposerBalanceAfter = await taikoTokenL1.balanceOf(
-                await proposer.getSigner().getAddress()
-            );
-
-            expect(proposerBalanceAfter).to.be.lt(proposerBalanceBefore);
-
-            let proverBalanceAfter = await taikoTokenL1.balanceOf(
-                await prover.getSigner().getAddress()
-            );
-            expect(proverBalanceAfter).to.be.eq(proverBalanceBefore);
-
-            const tx = await taikoL1
-                .connect(prover.getSigner())
-                .withdrawBalance();
-            await tx.wait();
-
-            proverBalanceAfter = await taikoTokenL1.balanceOf(
-                await prover.getSigner().getAddress()
-            );
-            expect(proverBalanceAfter).to.be.gt(proverBalanceBefore);
-=======
                 // rewardBalance can be 1, and withdrawBalance only withdrawals is balance > 1.
                 // make sure we have a valid reward balance waiting to be withdrawn
                 // before comparing balances.
@@ -201,7 +116,6 @@
                     expect(balanceAfter).to.be.gt(balanceBefore);
                 }
             }
->>>>>>> 5281184a
         }
     });
 });